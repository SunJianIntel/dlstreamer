/*******************************************************************************
 * Copyright (C) 2020-2021 Intel Corporation
 *
 * SPDX-License-Identifier: MIT
 ******************************************************************************/

#include "converters/yolo_base.h"
#include "converters/yolo_v2_base.h"
#include "converters/yolo_v3_base.h"

#include "inference_backend/logger.h"

#include <algorithm>
#include <mutex>

using namespace DetectionPlugin;
using namespace Converters;

size_t getClassesNum(const GstStructure *s);
size_t getCellsNumber(const GstStructure *s);
double getIOUThreshold(const GstStructure *s);
size_t getBboxNumberOnCell(const GstStructure *s);
bool getDoClsSoftmax(const GstStructure *s);
bool getOutputSigmoidActivation(const GstStructure *s);
std::vector<float> getAnchors(const GstStructure *s);
std::map<size_t, std::vector<size_t>> getMask(const GstStructure *s, size_t bbox_number_on_cell, size_t cells_number);

YOLOConverter *YOLOConverter::makeYOLOConverter(const std::string &converter_type,
                                                const GstStructure *output_model_proc_info,
                                                const ModelInputInfo &input_info) {
    const auto classes_number = getClassesNum(output_model_proc_info);
    const auto anchors = getAnchors(output_model_proc_info);
    const auto iou_threshold = getIOUThreshold(output_model_proc_info);
    const auto cells_number = getCellsNumber(output_model_proc_info);
    const auto do_cls_softmax = getDoClsSoftmax(output_model_proc_info);
    const auto output_sigmoid_activation = getOutputSigmoidActivation(output_model_proc_info);
    auto bbox_number_on_cell = getBboxNumberOnCell(output_model_proc_info);

    if (converter_type == "tensor_to_bbox_yolo_v2") {
        if (!bbox_number_on_cell)
            bbox_number_on_cell = 5;
        return new YOLOV2Converter(classes_number, anchors, cells_number, cells_number, iou_threshold,
                                   bbox_number_on_cell, do_cls_softmax, output_sigmoid_activation);
    }
    if (converter_type == "tensor_to_bbox_yolo_v3") {
        if (!bbox_number_on_cell)
            bbox_number_on_cell = 3;
        const auto masks = getMask(output_model_proc_info, bbox_number_on_cell, cells_number);
        if (input_info.width / 32 != cells_number) {
            GST_WARNING("The size of the input layer of the model does not match the specified number of cells. Verify "
                        "your \"cells_number\" field in model_proc.");
        }
        return new YOLOV3Converter(classes_number, anchors, masks, cells_number, cells_number, iou_threshold,
                                   bbox_number_on_cell, input_info.width, do_cls_softmax, output_sigmoid_activation);
    }
    return nullptr;
}

void YOLOConverter::storeObjects(std::vector<DetectedObject> &objects, const std::shared_ptr<InferenceFrame> frame,
                                 GstStructure *detection_result, GValueArray *labels) {
    ITT_TASK(__FUNCTION__);
    runNms(objects);

    for (DetectedObject &object : objects) {
<<<<<<< HEAD
        addRoi(&frame->buffer, frame->info, frame->image_transform_info, object.x, object.y, object.w, object.h,
               object.class_id, object.confidence, gst_structure_copy(detection_result),
=======
        addRoi(frame, object.x, object.y, object.w, object.h, object.class_id, object.confidence,
               gst_structure_copy(detection_result),
>>>>>>> c7053796
               labels); // each ROI gets its own copy, which is then
                        // owned by GstVideoRegionOfInterestMeta
    }
}

void YOLOConverter::runNms(std::vector<DetectedObject> &candidates) {
    ITT_TASK(__FUNCTION__);
    std::sort(candidates.rbegin(), candidates.rend());

    for (auto p_first_candidate = candidates.begin(); p_first_candidate != candidates.end(); ++p_first_candidate) {
        const auto &first_candidate = *p_first_candidate;
        double first_candidate_area = first_candidate.w * first_candidate.h;

        for (auto p_candidate = p_first_candidate + 1; p_candidate != candidates.end();) {
            const auto &candidate = *p_candidate;

            gdouble inter_width = std::min(first_candidate.x + first_candidate.w, candidate.x + candidate.w) -
                                  std::max(first_candidate.x, candidate.x);
            gdouble inter_height = std::min(first_candidate.y + first_candidate.h, candidate.y + candidate.h) -
                                   std::max(first_candidate.y, candidate.y);
            if (inter_width <= 0.0 || inter_height <= 0.0) {
                ++p_candidate;
                continue;
            }

            gdouble inter_area = inter_width * inter_height;
            gdouble candidate_area = candidate.w * candidate.h;

            gdouble overlap = inter_area / (candidate_area + first_candidate_area - inter_area);
            if (overlap > iou_threshold)
                p_candidate = candidates.erase(p_candidate);
            else
                ++p_candidate;
        }
    }
}

std::vector<float> getAnchors(const GstStructure *s) {
    if (!gst_structure_has_field(s, "anchors"))
        throw std::runtime_error("model proc does not have \"anchors\" parameter.");
    GValueArray *arr = NULL;
    gst_structure_get_array(const_cast<GstStructure *>(s), "anchors", &arr);
    std::vector<float> anchors;
    if (arr) {
        anchors.reserve(arr->n_values);
        for (guint i = 0; i < arr->n_values; ++i)
            anchors.push_back(g_value_get_double(g_value_array_get_nth(arr, i)));
        g_value_array_free(arr);
    } else {
        throw std::runtime_error("\"anchors\" array is null.");
    }
    return anchors;
}

std::map<size_t, std::vector<size_t>> getMask(const GstStructure *s, size_t bbox_number_on_cell, size_t cells_number) {

    if (!gst_structure_has_field(s, "masks"))
        throw std::runtime_error("model proc does not have \"masks\" parameter.");
    GValueArray *arr = NULL;
    size_t side = cells_number;
    gst_structure_get_array(const_cast<GstStructure *>(s), "masks", &arr);
    std::vector<size_t> masks;
    if (arr) {
        masks.reserve(arr->n_values);
        for (guint i = 0; i < arr->n_values; ++i)
            masks.push_back(g_value_get_int(g_value_array_get_nth(arr, i)));
        g_value_array_free(arr);
    } else {
        throw std::runtime_error("\"masks\" array is null.");
    }
    std::map<size_t, std::vector<size_t>> mask;
    std::vector<size_t> one_side_mask;
    one_side_mask.reserve(bbox_number_on_cell);
    for (size_t i = 0; i < masks.size(); ++i) {
        if (i != 0 && i % bbox_number_on_cell == 0) {
            mask.insert({side, one_side_mask});
            side *= 2;
            one_side_mask.clear();
        }
        one_side_mask.push_back(masks[i]);
    }
    mask.insert({side, one_side_mask});
    return mask;
}

size_t getClassesNum(const GstStructure *s) {
    int classes = 0;
    if (gst_structure_has_field(s, "classes")) {
        gst_structure_get_int(s, "classes", &classes);
    } else {
        throw std::runtime_error("model proc does not have \"classes\" parameter.");
    }
    return classes;
}

size_t getCellsNumber(const GstStructure *s) {
    int cells_number = 13;
    if (gst_structure_has_field(s, "cells_number")) {
        gst_structure_get_int(s, "cells_number", &cells_number);
    }

    return cells_number;
}

size_t getBboxNumberOnCell(const GstStructure *s) {
    int bbox_number_on_cell = 0;
    if (gst_structure_has_field(s, "bbox_number_on_cell")) {
        gst_structure_get_int(s, "bbox_number_on_cell", &bbox_number_on_cell);
    } else {
        GST_WARNING("model proc does not have \"bbox_number_on_cell\" parameter.");
    }
    return bbox_number_on_cell;
}

double getIOUThreshold(const GstStructure *s) {
    double iou_threshold = 0.5;
    if (gst_structure_has_field(s, "iou_threshold")) {
        gst_structure_get_double(s, "iou_threshold", &iou_threshold);
    }

    return iou_threshold;
}

bool getDoClsSoftmax(const GstStructure *s) {
    gboolean do_cls_sftm = FALSE;
    if (gst_structure_has_field(s, "do_cls_softmax")) {
        gst_structure_get_boolean(s, "do_cls_softmax", &do_cls_sftm);
    }

    return do_cls_sftm;
}

bool getOutputSigmoidActivation(const GstStructure *s) {
    gboolean do_coords_sgmd = FALSE;
    if (gst_structure_has_field(s, "output_sigmoid_activation")) {
        gst_structure_get_boolean(s, "output_sigmoid_activation", &do_coords_sgmd);
    }

    return do_coords_sgmd;
}<|MERGE_RESOLUTION|>--- conflicted
+++ resolved
@@ -62,13 +62,8 @@
     runNms(objects);
 
     for (DetectedObject &object : objects) {
-<<<<<<< HEAD
-        addRoi(&frame->buffer, frame->info, frame->image_transform_info, object.x, object.y, object.w, object.h,
-               object.class_id, object.confidence, gst_structure_copy(detection_result),
-=======
         addRoi(frame, object.x, object.y, object.w, object.h, object.class_id, object.confidence,
                gst_structure_copy(detection_result),
->>>>>>> c7053796
                labels); // each ROI gets its own copy, which is then
                         // owned by GstVideoRegionOfInterestMeta
     }
